--- conflicted
+++ resolved
@@ -67,17 +67,6 @@
 from sunpy import config
 from sunpy import lightcurve
 from sunpy.util.net import check_download_file
-<<<<<<< HEAD
-
-from astropy import units
-
-__all__ = ['get_goes_event_list', 'temp_em', 'goes_chianti_tem']
-
-# Check required data files are present in user's default download dir
-# Define location where GOES data files are stored.
-# Manually resolve the hostname
-HOST = socket.gethostbyname_ex('hesperia.gsfc.nasa.gov')[-1][0]
-=======
 from sunpy import sun
 
 __all__ = ['get_goes_event_list', 'calculate_temperature_em',
@@ -90,7 +79,6 @@
     HOST = socket.gethostbyname_ex('hesperia.gsfc.nasa.gov')[0]
 except socket.gaierror:
     HOST = ''
->>>>>>> cf0ec620
 GOES_REMOTE_PATH = "http://{0}/ssw/gen/idl/synoptic/goes/".format(HOST)
 # Define location where data files should be downloaded to.
 DATA_PATH = config.get("downloads", "download_dir")
@@ -873,90 +861,6 @@
     """
     Finds radiative loss rate of coronal plasma over all wavelengths.
 
-<<<<<<< HEAD
-    return em
-
-
-def flareclass_to_flux(flareclass):
-    """
-    Converts a GOES flare class into the corresponding X-ray flux.
-    
-    Parameters
-    ----------
-    flareclass : string
-        The flare class to convert into X-ray flux, as a string. 
-        E.g.: 'X3.2', 'm1.5', 'A9.6'.
-    
-    Returns
-    -------
-    flux : astropy.units.Quantity
-        X-ray flux between 1 and 8 Angstroms as measured near Earth in W/m^2
-    
-    Examples
-    --------
-    >>> flareclass_to_flux('A1.0')
-    1e-08
-    >>> flareclass_to_flux('c4.7')
-    4.7e-06
-    >>> flareclass_to_flux('X2.4')
-    0.00024
-
-    """
-    assert isinstance(flareclass, str)
-    flareclass = flareclass.upper()
-    conversions = {'A': 1.0e-8, 'B': 1.0e-7, 'C': 1.0e-6, 'M': 1.0e-5,
-                   'X': 1.0e-4}
-    fluxval = float(flareclass[1:]) * conversions[flareclass[0]]
-    flux = units.Quantity(fluxval, "W/m^2")
-    
-    return flux
-
-def flux_to_flareclass(goesflux):
-    """
-    Converts X-ray flux into the corresponding GOES flare class.
-    
-    Parameters
-    ----------
-    flux : float or astropy.units.Quantity
-        X-ray flux between 1 and 8 Angstroms as measured near Earth in W/m^2
-    
-    Returns
-    -------
-    flareclass : string
-        The flare class to convert into X-ray flux, as a string. 
-        E.g.: 'X3.2', 'M1.5', 'A9.6'.
-    
-    Examples
-    --------
-    >>> flux_to_flareclass(1e-08)
-    'A1.0'
-    >>> flux_to_flareclass(4.7e-06)
-    'C4.7'
-    >>> flux_to_flareclass(0.00024)
-    'X2.4'
-
-    """
-    assert isinstance(goesflux, float) or isinstance(goesflux, units.Quantity)
-    
-    if isinstance(goesflux, units.Quantity):
-        goesflux = goesflux.value
-    
-    check = False
-    # It has been tried using 1e-x instead of 10**-x
-    # However, it produces C1 and B1 to be B10 and A10.
-    expo = -3
-    while not check:
-        expo -= 1
-        factor = int(goesflux/10**(expo))
-        check = (factor != 0)
-    levels = {'X': 1.0e-4, 'M': 1.0e-5, 'C': 1.0e-6, 
-              'B': 1.0e-7, 'A': 1.0e-8}
-    for elem in levels:
-        if abs(levels[elem]-10**(expo)) < 1e-21 :
-            return '%s%2.1f'%(elem, goesflux/10**(expo))
-
-    return None #What do we return when smaller than A?
-=======
     This function calculates the radiative loss rate of solar coronal
     soft X-ray-emitting plasma across all wavelengths given an isothermal
     temperature and emission measure.  The units of the results are
@@ -1363,5 +1267,4 @@
         xraylum = 4 * np.pi * sun.sun.sunearth_distance(t=date).to("m")**2 * flux
     else:
         xraylum = 4 * np.pi * sun.constants.au.to("m")**2 * flux
-    return xraylum
->>>>>>> cf0ec620
+    return xraylum